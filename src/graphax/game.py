--- conflicted
+++ resolved
@@ -5,17 +5,12 @@
 import jax
 import jax.lax as lax
 
-<<<<<<< HEAD
 import chex
-=======
-from jaxtyping import Array
->>>>>>> 9cf7b440
 
 from .graph import GraphState, is_bipartite
 from .elimination import eliminate, front_eliminate, back_eliminate
 
 
-<<<<<<< HEAD
 def vert_elim(info: chex.Array, gs: GraphState, vertex: int):
     return eliminate(gs, vertex, info)
 
@@ -25,20 +20,6 @@
 
 
 def back_elim(info: chex.Array, gs: GraphState, edge: Tuple[int, int]):
-=======
-# Wrapper to make the vertex-eliminate function usable with ft.partial
-def vert_elim(info: Array, gs: GraphState, vertex: int):
-    return eliminate(gs, vertex, info)
-
-
-# Wrapper to make the front-eliminate function usable with ft.partial
-def front_elim(info: Array, gs: GraphState, edge: Tuple[int, int]):
-    return front_eliminate(gs, edge, info)
-
-
-# Wrapper to make the back-eliminate function usable with ft.partial
-def back_elim(info: Array, gs: GraphState, edge: Tuple[int, int]):
->>>>>>> 9cf7b440
     return back_eliminate(gs, edge, info)
 
 
@@ -84,17 +65,9 @@
         # Reward is the negative of the multiplication count
         reward = -nops
         
-<<<<<<< HEAD
         terminated = lax.cond(is_bipartite(new_gs),
                                     lambda: True,
                                     lambda: False)
-=======
-        # Check if the graph is bipartite, i.e. the game is over
-        gs, terminated = lax.cond(is_bipartite(gs),
-                    lambda g: (self.reset(), True),
-                    lambda g: (g, False),
-                    gs)
->>>>>>> 9cf7b440
     
         return new_gs, reward, terminated
     
