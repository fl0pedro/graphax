--- conflicted
+++ resolved
@@ -493,39 +493,7 @@
         print("ve", veres[2].sum())
         print("jax", revres[2].sum())
         
-<<<<<<< HEAD
-        import time
-        import matplotlib.pyplot as plt
-        
-        ve_data, jax_data = [], []
-        for d in [1, 2, 4, 8]:
-            x = jnp.arange(20*d*10*d, dtype=jnp.float32).reshape(10*d, 20*d)
-            WQ = .2*jnp.arange(100*d**2, dtype=jnp.float32).reshape(10*d, 10*d) 
-            WK = .33*jnp.arange(100*d**2, dtype=jnp.float32)[::-1].reshape(10*d, 10*d)
-            WV = .5*jnp.arange(100*d**2, dtype=jnp.float32).reshape(10*d, 10*d)
-            
-            veres = jac_rev(x, WQ, WK, WV)
-            revres = jax_jac_rev(x, WQ, WK, WV)
-            
-            st = time.time()
-            for i in range(50):
-                veres = jac_rev(x, WQ, WK, WV)
-            ve_data.append((time.time() - st)/50)
-            
-            st = time.time()
-            for i in range(50):
-                revres = jax_jac_rev(x, WQ, WK, WV)
-            jax_data.append((time.time() - st)/50)
-            
-        plt.plot([1, 2, 4, 8], ve_data, label="ve")
-        plt.plot([1, 2, 4, 8], jax_data, label="jax")
-        plt.legend()
-        plt.savefig("gpu_softmax_attention.png")
-
-        self.assertTrue(tree_allclose(veres[0], revres[0]))
-=======
         self.assertTrue(tree_allclose(veres, revres))
->>>>>>> 34c7dc92
         
     # def test_two_layer_transformer(self):
     #     def softmax_attention(X, WQ, WK, WV):
