import unittest

import jax
import jax.lax as lax
import jax.numpy as jnp
import jax.random as jrand

from graphax.sparse.tensor import SparseTensor, SparseDimension, DenseDimension

class TestMixedMul(unittest.TestCase):            
    ### Tests for 3d tensors
<<<<<<< HEAD
    # def test_3d_sparse_dense_double_contraction(self):
    #     key = jrand.PRNGKey(42)
    #     xkey, ykey = jrand.split(key, 2)
    #     x = jrand.normal(xkey, (3, 4))
    #     _x = jnp.einsum("ij,jk->ijk", jnp.eye(3), x)
    #     y = jrand.normal(ykey, (3, 4, 2))
    #     res = jnp.einsum("ijk,jkl->il", _x, y)
        
    #     stx = SparseTensor([SparseDimension(0, 3, 0, 1)], 
    #                     [SparseDimension(1, 3, 0, 0), DenseDimension(2, 4, 1)], x)
    #     sty = SparseTensor([DenseDimension(0, 3, 0), DenseDimension(1, 4, 1)], 
    #                     [DenseDimension(2, 2, 2)], y)
    #     stres = stx * sty
        
    #     self.assertTrue(jnp.all(res == stres.val))
=======
    def test_3d_sparse_dense_double_contraction(self):
        key = jrand.PRNGKey(42)
        xkey, ykey = jrand.split(key, 2)
        x = jrand.normal(xkey, (3, 4))
        _x = jnp.einsum("ij,jk->ijk", jnp.eye(3), x)
        y = jrand.normal(ykey, (3, 4, 2))
        res = jnp.einsum("ijk,jkl->il", _x, y)
        
        stx = SparseTensor([SparseDimension(0, 3, 0, 1)], 
                        [SparseDimension(1, 3, 0, 0), DenseDimension(2, 4, 1)], x)
        sty = SparseTensor([DenseDimension(0, 3, 0), DenseDimension(1, 4, 1)], 
                        [DenseDimension(2, 2, 2)], y)
        stres = stx * sty

        self.assertTrue(jnp.allclose(res, stres.val))
>>>>>>> 667ed732
        
    # def test_3d_dense_sparse_double_contraction(self):
    #     key = jrand.PRNGKey(42)
    #     xkey, ykey = jrand.split(key, 2)
    #     x = jrand.normal(xkey, (3, 4))
    #     _x = jnp.einsum("ij,ik->ijk", x, jnp.eye(3))
    #     y = jrand.normal(ykey, (4, 3, 2))
    #     res = jnp.einsum("ijk,jkl->il", _x, y)
        
    #     stx = SparseTensor([SparseDimension(0, 3, 0, 2)], 
    #                     [DenseDimension(1, 4, 1), SparseDimension(2, 3, 0, 0)], x)
    #     sty = SparseTensor([DenseDimension(0, 4, 0), DenseDimension(1, 3, 1)], 
    #                     [DenseDimension(2, 2, 2)], y)
    #     stres = stx * sty
        
<<<<<<< HEAD
    #     self.assertTrue(jnp.all(res == stres.val))
=======
        self.assertTrue(jnp.allclose(res, stres.val))
>>>>>>> 667ed732
        
    # def test_3d_dense_sparse_double_contraction_2nd(self):
    #     key = jrand.PRNGKey(42)
    #     xkey, ykey = jrand.split(key, 2)
    #     x = jrand.normal(xkey, (3, 4, 5))
    
    #     y = jrand.normal(ykey, (4, 5))
    #     _y = jnp.einsum("ij,jk->ikj", jnp.eye(4), y)
    #     res = jnp.einsum("ijk,jkl->il", x, _y)
        
    #     stx = SparseTensor([DenseDimension(0, 3, 0)], 
    #                     [DenseDimension(1, 4, 1), DenseDimension(2, 5, 2)], x)
    #     sty = SparseTensor([SparseDimension(0, 4, 0, 2), DenseDimension(1, 5, 1)], 
    #                     [SparseDimension(2, 4, 0, 0)], y)
    #     stres = stx * sty
        
<<<<<<< HEAD
    #     self.assertTrue(jnp.all(res == stres.val))
=======
        self.assertTrue(jnp.allclose(res, stres.val))
>>>>>>> 667ed732
        
    # def test_3d_dense_sparse_double_contraction_2nd(self):
    #     key = jrand.PRNGKey(42)
    #     xkey, ykey = jrand.split(key, 2)
    #     x = jrand.normal(xkey, (3, 4, 5))
    
    #     y = jrand.normal(ykey, (4, 5))
    #     _y = jnp.einsum("ij,jk->ijk", y, jnp.eye(5),)
    #     res = jnp.einsum("ijk,jkl->il", x, _y)
        
<<<<<<< HEAD
    #     stx = SparseTensor([DenseDimension(0, 3, 0)], 
    #                     [DenseDimension(1, 4, 1), DenseDimension(2, 5, 2)], x)
    #     sty = SparseTensor([DenseDimension(0, 4, 0), SparseDimension(1, 5, 1, 2)], 
    #                     [SparseDimension(2, 5, 1, 1)], y)
    #     stres = stx * sty
        
    #     self.assertTrue(jnp.all(res == stres.val))
=======
        self.assertTrue(jnp.allclose(res, stres.val))
        
    def test_3d_double_dense_double_sparse_contraction(self):
        key = jrand.PRNGKey(42)
        xkey, ykey = jrand.split(key, 2)
        x = jrand.normal(xkey, (3, 4))
        _x = jnp.einsum("ij,ik->ijk", x, jnp.eye(3))
    
        y = jrand.normal(ykey, (4, 3))
        _y = jnp.einsum("ij,jk->ijk", y, jnp.eye(3))
        res = jnp.einsum("ijk,jkl->il", _x, _y)
>>>>>>> 667ed732
        
    # def test_3d_dense_sparse_double_contraction_2nd(self):
    #     key = jrand.PRNGKey(42)
    #     xkey, ykey = jrand.split(key, 2)
    #     x = jrand.normal(xkey, (3, 4))
    #     _x = jnp.einsum("ij,ik->ijk", x, jnp.eye(3))
    
    #     y = jrand.normal(ykey, (4, 3))
    #     _y = jnp.einsum("ij,jk->ijk", y, jnp.eye(3))
    #     res = jnp.einsum("ijk,jkl->il", _x, _y)
        
    #     stx = SparseTensor([SparseDimension(0, 3, 0, 2)], 
    #                     [DenseDimension(1, 4, 1), SparseDimension(2, 3, 0, 0)], x)
    #     sty = SparseTensor([DenseDimension(0, 4, 0), SparseDimension(1, 3, 1, 2)], 
    #                     [SparseDimension(2, 3, 1, 1)], y)
    #     stres = stx * sty
        
<<<<<<< HEAD
    #     self.assertTrue(jnp.all(res == stres.val))
=======
        iota = jnp.eye(5)
        self.assertTrue(jnp.allclose(res, stres.dense(iota)))
>>>>>>> 667ed732
        
    def test_3d_double_sparse_double_dense_contraction(self):
        key = jrand.PRNGKey(42)
        xkey, ykey = jrand.split(key, 2)
        x = jrand.normal(xkey, (4, 3))
        _x = jnp.einsum("ij,jk->ijk", jnp.eye(4), x)
    
        y = jrand.normal(ykey, (4, 3))
        _y = jnp.einsum("ij,ik->ijk", y, jnp.eye(4))
        res = jnp.einsum("ijk,jkl->il", _x, _y)
        
        stx = SparseTensor([SparseDimension(0, 4, 0, 1)], 
                        [SparseDimension(1, 4, 0, 0), DenseDimension(2, 3, 1)], x)
        sty = SparseTensor([SparseDimension(0, 4, 0, 2), DenseDimension(1, 3, 1)], 
                        [SparseDimension(2, 4, 0, 0)], y)
        stres = stx * sty
        
        iota = jnp.eye(5)
        self.assertTrue(jnp.allclose(res, stres.dense(iota)))

    def test_4d_dense_None_dense_sparse(self):
        key = jrand.PRNGKey(42)
        xkey, ykey = jrand.split(key, 2)
        x = jrand.normal(xkey, (3, 5))
        d = jnp.eye(4)
        _x = jnp.einsum("ij,kl->ikjl", x, d)
        
        y = jrand.normal(ykey, (5, 4, 2))
        d = jnp.eye(4)
        _y = jnp.einsum("ijk,jl->ijlk", y, d)
        print(_x.shape, _y.shape)
        res = jnp.einsum("ijkl,klmn->ijmn", _x, _y)
                
        stx = SparseTensor([DenseDimension(0, 3, 0), SparseDimension(1, 4, None, 3)], 
                        [DenseDimension(2, 5, 1), SparseDimension(3, 4, None, 1)], x)
        sty = SparseTensor([DenseDimension(0, 5, 0), SparseDimension(1, 4, 1, 2)], 
                        [SparseDimension(2, 4, 1, 1), DenseDimension(3, 2, 2)], y)
        stres = stx * sty 
        
        iota = jnp.eye(5)
        
        self.assertTrue(jnp.allclose(res, stres.dense(iota)))
        
        
    def test_4d_Replication(self):
        key = jrand.PRNGKey(42)
        xkey, ykey = jrand.split(key, 2)
        x = jrand.normal(xkey, (3, 4, 5))
        d = jnp.eye(4)
        _x = jnp.einsum("ijk,jl->ijlk", x, d)
        
        y = jrand.normal(ykey, (5, 2))
        _y = jnp.expand_dims(y, 0)
        _y = jnp.tile(_y, (4, 1, 1))
        print(_x.shape, _y.shape)
        res = jnp.einsum("ijkl,klm->ijm", _x, _y)
                
        stx = SparseTensor([DenseDimension(0, 3, 0), SparseDimension(1, 4, 1, 2)], 
                        [SparseDimension(2, 4, 1, 1), DenseDimension(3, 5, 2)], x)
        sty = SparseTensor([DenseDimension(0, 4, None), DenseDimension(1, 5, 0)], 
                        [DenseDimension(2, 2, 1)], y)
        stres = stx * sty 
        
        iota = jnp.eye(5)
        
        self.assertTrue(jnp.allclose(res, stres.dense(iota)))

    # def test_3d_2d_sparse_single_contraction(self):
    #     key = jrand.PRNGKey(42)
    #     xkey, ykey = jrand.split(key, 2)
    #     x = jrand.normal(xkey, (3, 5))
    #     d = jnp.eye(5)
    #     _x = jnp.einsum("ij,jk->ijk", x, d)
        
    #     y = jrand.normal(ykey, (5,))
    #     d = jnp.eye(5)
    #     _y = y*d
    #     res = jnp.einsum("ijk,kl->ijl", _x, _y)
            
    #     stx = SparseTensor([DenseDimension(0, 3, 0), SparseDimension(1, 5, 1, 2)], 
    #                     [SparseDimension(2, 5, 1, 1)], x)
    #     sty = SparseTensor([SparseDimension(0, 5, 0, 1)], 
    #                     [SparseDimension(1, 5, 0, 0)], y)
    #     stres = stx * sty
        
    #     iota = jnp.eye(5)

    #     self.assertTrue(jnp.allclose(res, stres.dense(iota)))

    # def test_2d_3d_sparse_single_contraction(self):
    #     key = jrand.PRNGKey(42)
    #     xkey, ykey = jrand.split(key, 2)
        
    #     x = jrand.normal(xkey, (5,))
    #     d = jnp.eye(5)
    #     _x = x*d
        
    #     y = jrand.normal(ykey, (5, 2))
    #     d = jnp.eye(5)
    #     _y = jnp.einsum("ij,jk->ijk", d, y)
    #     res = jnp.einsum("ij,jkl->ikl", _x, _y)
            
    #     stx = SparseTensor([SparseDimension(0, 5, 0, 1)], 
    #                     [SparseDimension(1, 5, 0, 0)], x)
    #     sty = SparseTensor([SparseDimension(0, 5, 0, 1)], 
    #                     [SparseDimension(1, 5, 0, 0), DenseDimension(2, 2, 1)], y)
    #     stres = stx * sty
        
    #     iota = jnp.eye(5)
            
    #     self.assertTrue(jnp.allclose(res, stres.dense(iota)))
    
    # ### Tests for 4d tensors
    # def test_4d_sparse_single_contraction(self):
    #     key = jrand.PRNGKey(42)
    #     xkey, ykey = jrand.split(key, 2)
        
    #     x = jrand.normal(xkey, (3, 4, 5))
    #     d = jnp.eye(4)
    #     _x = jnp.einsum("ijk,jl->ijkl", x, d)
        
    #     y = jrand.normal(ykey, (5, 4, 2))
    #     d = jnp.eye(5)
    #     _y = jnp.einsum("ijk,il->ijlk", y, d)
        
    #     res = jnp.einsum("ijkl,klmn->ijmn", _x, _y)
            
    #     stx = SparseTensor([DenseDimension(0, 3, 0), SparseDimension(1, 4, 1, 3)], 
    #                     [DenseDimension(2, 5, 2), SparseDimension(3, 4, 1, 1)], x)
    #     sty = SparseTensor([SparseDimension(0, 5, 0, 2), DenseDimension(1, 4, 1)], 
    #                     [SparseDimension(2, 5, 0, 0), DenseDimension(3, 2, 2)], y)
    #     stres = stx * sty
                
    #     iota = jnp.eye(5)
                
    #     print(stres.val, stres.val.shape, stres.val.sum())
    #     print(res, res.shape, res.sum())
            
    #     self.assertTrue(jnp.allclose(res, stres.dense(iota)))

    # def test_4d_sparse_cross_single_contraction(self):
    #     key = jrand.PRNGKey(42)
    #     xkey, ykey = jrand.split(key, 2)
        
    #     x = jrand.normal(xkey, (4, 3, 5))
    #     d = jnp.eye(4)
    #     _x = jnp.einsum("ijk,il->ijkl", x, d)
        
    #     y = jrand.normal(ykey, (5, 4, 2))
    #     d = jnp.eye(5)
    #     _y = jnp.einsum("ijk,il->ijkl", y, d)

    #     res = jnp.einsum("ijkl,klmn->ijmn", _x, _y)
            
    #     stx = SparseTensor([SparseDimension(0, 4, 0, 3), DenseDimension(1, 3, 1)], 
    #                     [DenseDimension(2, 5, 2), SparseDimension(3, 4, 0, 0)], x)
    #     sty = SparseTensor([SparseDimension(0, 5, 0, 3), DenseDimension(1, 4, 1)], 
    #                     [DenseDimension(3, 2, 2), SparseDimension(3, 5, 0, 0)], y)
    #     stres = stx * sty
        
    #     iota = jnp.eye(5)
            
    #     self.assertTrue(jnp.allclose(res, stres.dense(iota)))

    # def test_4d_softmax_sparse_single_contraction(self):
    #     key = jrand.PRNGKey(42)
    #     xkey, ykey = jrand.split(key, 2)
        
    #     x = jrand.normal(xkey, (4, 3, 5))
    #     d = jnp.eye(4)
    #     _x = jnp.einsum("ijk,il->ijlk", x, d)
        
    #     y = jrand.normal(ykey, (4, 5, 2))
    #     d = jnp.eye(5)
    #     _y = jnp.einsum("ijk,jl->ijkl", y, d)

    #     res = jnp.einsum("ijkl,klmn->ijmn", _x, _y)
            
    #     stx = SparseTensor([SparseDimension(0, 4, 0, 2), DenseDimension(1, 3, 1), ], 
    #                     [SparseDimension(2, 4, 0, 0), DenseDimension(3, 5, 2)], x)
    #     sty = SparseTensor([DenseDimension(0, 4, 0), SparseDimension(1, 5, 1, 3), ], 
    #                     [DenseDimension(3, 2, 2), SparseDimension(3, 5, 1, 1)], y)
        
    #     stres = stx * sty
        
    #     iota = jnp.eye(5)
            
    #     self.assertTrue(jnp.allclose(res, stres.dense(iota)))

    # def test_4d_softmax_sparse_single_contraction_with_Nones(self):
    #     key = jrand.PRNGKey(42)
    #     xkey, ykey = jrand.split(key, 2)
        
    #     x = jrand.normal(xkey, (3, 5))
    #     d = jnp.eye(4)
    #     _x = jnp.einsum("ij,kl->ikjl", x, d)
        
    #     y = jrand.normal(ykey, (5, 4, 2))
    #     d = jnp.eye(5)
    #     _y = jnp.einsum("ijk,il->ijkl", y, d)

    #     res = jnp.einsum("ijkl,klmn->ijmn", _x, _y)
            
    #     stx = SparseTensor([DenseDimension(0, 3, 0), SparseDimension(1, 4, None, 3)], 
    #                     [DenseDimension(2, 5, 1), SparseDimension(3, 4, None, 1)], x)
    #     sty = SparseTensor([SparseDimension(0, 5, 0, 3), DenseDimension(1, 4, 1)], 
    #                     [DenseDimension(2, 2, 2), SparseDimension(3, 5, 0, 0)], y)
    #     stres = stx * sty
                
    #     iota = jnp.eye(5)
            
    #     self.assertTrue(jnp.allclose(res, stres.dense(iota)))
        
    # def test_4d_sparse_double_contraction(self):
    #     key = jrand.PRNGKey(42)
    #     xkey, ykey = jrand.split(key, 2)
        
    #     x = jrand.normal(xkey, (3, 5))
    #     d = jnp.eye(15, 15)
    #     d = d.reshape(3, 5, 3, 5)
    #     _x = jnp.einsum("ij,ijkl->ijkl", x, d)
        
    #     y = jrand.normal(ykey, (3, 5))
    #     d = jnp.eye(15, 15)
    #     d = d.reshape(3, 5, 3, 5)
    #     _y = jnp.einsum("ij,ijkl->ijkl", y, d)

    #     res = jnp.einsum("ijkl,klmn->ijmn", _x, _y)
            
    #     stx = SparseTensor([SparseDimension(0, 3, 0, 2), SparseDimension(1, 5, 1, 3)], 
    #                     [SparseDimension(2, 3, 0, 0), SparseDimension(3, 5, 1, 1)], x)
    #     sty = SparseTensor([SparseDimension(0, 3, 0, 2), SparseDimension(1, 5, 1, 3)], 
    #                     [SparseDimension(2, 3, 0, 0), SparseDimension(3, 5, 1, 1)], y)
    #     stres = stx * sty
                
    #     iota = jnp.eye(15)
                
    #     self.assertTrue(jnp.allclose(res, stres.dense(iota)))
        
    
    # def test_4d_dense_double_contraction(self):
    #     key = jrand.PRNGKey(42)
    #     xkey, ykey = jrand.split(key, 2)
        
    #     x = jrand.normal(xkey, (3, 4, 5, 6))
    #     y = jrand.normal(ykey, (5, 6, 2, 7))

    #     res = jnp.einsum("ijkl,klmn->ijmn", x, y)
            
    #     stx = SparseTensor([DenseDimension(0, 3, 0), DenseDimension(1, 4, 1)], 
    #                     [DenseDimension(2, 5, 2), DenseDimension(3, 6, 3)], x)
    #     sty = SparseTensor([DenseDimension(0, 5, 0), DenseDimension(1, 6, 1)], 
    #                     [DenseDimension(2, 2, 2), DenseDimension(3, 7, 3)], y)
    #     stres = stx * sty
                
    #     iota = jnp.eye(15)
                
    #     self.assertTrue(jnp.allclose(res, stres.dense(iota)))
        
        
    # def test_4d_sparse_single_contraction_with_two_Nones(self):
    #     key = jrand.PRNGKey(42)
    #     xkey, ykey = jrand.split(key, 2)
        
    #     x = jrand.normal(xkey, (4, 5))
    #     d = jnp.eye(3)
    #     _x = jnp.einsum("ij,kl->kilj", x, d)
        
    #     y = jrand.normal(ykey, (3, 2))
    #     d = jnp.eye(5)
    #     _y = jnp.einsum("ij,kl->ikjl", y, d)

    #     res = jnp.einsum("ijkl,klmn->ijmn", _x, _y)
            
    #     stx = SparseTensor([SparseDimension(0, 3, None, 2), DenseDimension(1, 4, 0)], 
    #                     [SparseDimension(2, 3, None, 0), DenseDimension(3, 5, 1)], x)
    #     sty = SparseTensor([DenseDimension(0, 3, 0), SparseDimension(1, 5, None, 3)], 
    #                     [DenseDimension(2, 2, 1), SparseDimension(3, 5, None, 1)], y)
    #     stres = stx * sty
                
    #     iota = jnp.eye(5)
            
    #     self.assertTrue(jnp.allclose(res, stres.dense(iota)))
        
        
    # def test_4d_sparse_dense_with_only_Nones(self): 
    #     key = jrand.PRNGKey(42)
    #     x = jrand.normal(key, (3, 5, 4))       
    #     d = jnp.eye(3)
    #     _x = jnp.einsum("ij,ikl->ikjl", d, x)
        
    #     d1 = jnp.eye(3)
    #     d2 = jnp.eye(4)
    #     _y = jnp.einsum("ij,kl->iklj", d1, d2)

    #     res = jnp.einsum("ijkl,klmn->ijmn", _x, _y)
            
    #     stx = SparseTensor([SparseDimension(0, 3, 0, 2), DenseDimension(1, 5, 1)], 
    #                     [SparseDimension(2, 3, 0, 0), DenseDimension(3, 4, 2)], x)
    #     sty = SparseTensor([SparseDimension(0, 3, None, 3), SparseDimension(1, 4, None, 2)], 
    #                     [SparseDimension(2, 4, None, 1), SparseDimension(3, 3, None, 0)], None)
    #     stres = stx * sty
                
    #     iota = jnp.eye(5)
            
    #     self.assertTrue(jnp.allclose(res, stres.dense(iota)))
        
        
    # def test_4d_sparse_Nones(self): 
    #     key = jrand.PRNGKey(42)
    #     xkey, ykey = jrand.split(key, 2)
        
    #     x = jrand.normal(xkey, (3, 5, 4))       
    #     d = jnp.eye(3)
    #     _x = jnp.einsum("ij,ikl->ikjl", d, x)
        
    #     y = jrand.normal(ykey, (3,))
    #     d1 = jnp.eye(3)
    #     _y = d1*y
    #     d2 = jnp.eye(4)
    #     _y = jnp.einsum("ij,kl->iklj", _y, d2)

    #     res = jnp.einsum("ijkl,klmn->ijmn", _x, _y)
            
    #     stx = SparseTensor([SparseDimension(0, 3, 0, 2), DenseDimension(1, 5, 1)], 
    #                     [SparseDimension(2, 3, 0, 0), DenseDimension(3, 4, 2)], x)
    #     sty = SparseTensor([SparseDimension(0, 3, 0, 3), SparseDimension(1, 4, None, 2)], 
    #                     [SparseDimension(2, 4, None, 1), SparseDimension(3, 3, 0, 0)], y)
    #     stres = stx * sty
                
    #     iota = jnp.eye(5)
            
    #     self.assertTrue(jnp.allclose(res, stres.dense(iota)))
        
        
    # def test_4d_only_Nones(self):        
    #     d1 = jnp.eye(3)
    #     d2 = jnp.eye(4)
    #     _x = jnp.einsum("ij,kl->ikjl", d1, d2)
        
    #     d1 = jnp.eye(3)
    #     d2 = jnp.eye(4)
    #     _y = jnp.einsum("ij,kl->iklj", d1, d2)

    #     print(_x.shape, _y.shape)
    #     res = jnp.einsum("ijkl,klmn->ijmn", _x, _y)
            
    #     stx = SparseTensor([SparseDimension(0, 3, None, 2), SparseDimension(1, 4, None, 3)], 
    #                     [SparseDimension(2, 3, None, 0), SparseDimension(3, 4, None, 1)], None)
    #     sty = SparseTensor([SparseDimension(0, 3, None, 3), SparseDimension(1, 4, None, 2)], 
    #                     [SparseDimension(2, 4, None, 1), SparseDimension(3, 3, None, 0)], None)
    #     stres = stx * sty
                
    #     iota = jnp.eye(5)
            
    #     self.assertTrue(jnp.allclose(res, stres.dense(iota)))
        
        
    # def test_4d_double_sparse_single_sparse_Nones(self):   
    #     key = jrand.PRNGKey(42)
    #     xkey, ykey = jrand.split(key, 2)
        
    #     x = jrand.normal(xkey, (3, 4))    
    #     d1 = jnp.eye(3)
    #     d2 = jnp.eye(4)
    #     _x = jnp.einsum("ij,ik,jl->ijlk", x, d1, d2)
        
    #     y = jrand.normal(ykey, (3, 5))
    #     d = jnp.eye(4)
    #     _y = jnp.einsum("ij,kl->ikjl", d, y)

    #     print(_x.shape, _y.shape)
    #     res = jnp.einsum("ijkl,klmn->ijmn", _x, _y)
            
    #     stx = SparseTensor([SparseDimension(0, 3, 0, 3), SparseDimension(1, 4, 1, 2)], 
    #                     [SparseDimension(2, 4, 1, 1), SparseDimension(3, 3, 0, 0)], x)
    #     sty = SparseTensor([SparseDimension(0, 4, None, 2), DenseDimension(1, 3, 0)], 
    #                     [SparseDimension(2, 4, None, 0), DenseDimension(3, 5, 1)], y)
    #     stres = stx * sty
                
    #     iota = jnp.eye(5)
            
    #     self.assertTrue(jnp.allclose(res, stres.dense(iota)))
        
        
    # def test_4d_so_tired_of_it(self):   
    #     key = jrand.PRNGKey(42)
    #     xkey, ykey = jrand.split(key, 2)
        
    #     x = jrand.normal(xkey, (3, 4))    
    #     d1 = jnp.eye(3)
    #     d2 = jnp.eye(4)
    #     _x = jnp.einsum("ij,ik,jl->ijlk", x, d1, d2)
        
    #     y = jrand.normal(ykey, (4, 5))
    #     d = jnp.eye(3)
    #     _y = jnp.einsum("ij,kl->ikjl", y, d)

    #     print(_x.shape, _y.shape)
    #     res = jnp.einsum("ijkl,klmn->ijmn", _x, _y)
            
    #     stx = SparseTensor([SparseDimension(0, 3, 0, 3), SparseDimension(1, 4, 1, 2)], 
    #                     [SparseDimension(2, 4, 1, 1), SparseDimension(3, 3, 0, 0)], x)
    #     sty = SparseTensor([DenseDimension(0, 4, 0), SparseDimension(1, 3, None, 3)], 
    #                     [DenseDimension(2, 5, 1), SparseDimension(3, 3, None, 1)], y)
    #     stres = stx * sty
                
    #     iota = jnp.eye(5)
            
    #     self.assertTrue(jnp.allclose(res, stres.dense(iota)))
        
    # def test_4d_dense_None_None_dense(self):   
    #     key = jrand.PRNGKey(42)
    #     xkey, ykey = jrand.split(key, 2)
        
    #     x = jrand.normal(xkey, (3, 4))    
    #     d = jnp.eye(5)
    #     _x = jnp.einsum("ij,kl->ikjl", x, d)
        
    #     y = jrand.normal(ykey, (5, 2))
    #     d = jnp.eye(4)
    #     _y = jnp.einsum("ij,kl->ikjl", d, y)

    #     print(_x.shape, _y.shape)
    #     res = jnp.einsum("ijkl,klmn->ijmn", _x, _y)
            
    #     stx = SparseTensor([DenseDimension(0, 3, 0), SparseDimension(1, 5, None, 3)], 
    #                     [DenseDimension(2, 4, 1), SparseDimension(3, 5, None, 1)], x)
    #     sty = SparseTensor([SparseDimension(0, 4, None, 2), DenseDimension(1, 5, 0)], 
    #                     [SparseDimension(2, 4, None, 0), DenseDimension(3, 2, 1)], y)
    #     stres = stx * sty
                
    #     iota = jnp.eye(5)
            
    #     self.assertTrue(jnp.allclose(res, stres.dense(iota)))


if __name__ == '__main__':
    unittest.main()
<|MERGE_RESOLUTION|>--- conflicted
+++ resolved
@@ -8,24 +8,7 @@
 from graphax.sparse.tensor import SparseTensor, SparseDimension, DenseDimension
 
 class TestMixedMul(unittest.TestCase):            
-    ### Tests for 3d tensors
-<<<<<<< HEAD
-    # def test_3d_sparse_dense_double_contraction(self):
-    #     key = jrand.PRNGKey(42)
-    #     xkey, ykey = jrand.split(key, 2)
-    #     x = jrand.normal(xkey, (3, 4))
-    #     _x = jnp.einsum("ij,jk->ijk", jnp.eye(3), x)
-    #     y = jrand.normal(ykey, (3, 4, 2))
-    #     res = jnp.einsum("ijk,jkl->il", _x, y)
-        
-    #     stx = SparseTensor([SparseDimension(0, 3, 0, 1)], 
-    #                     [SparseDimension(1, 3, 0, 0), DenseDimension(2, 4, 1)], x)
-    #     sty = SparseTensor([DenseDimension(0, 3, 0), DenseDimension(1, 4, 1)], 
-    #                     [DenseDimension(2, 2, 2)], y)
-    #     stres = stx * sty
-        
-    #     self.assertTrue(jnp.all(res == stres.val))
-=======
+    ## Tests for 3d tensors
     def test_3d_sparse_dense_double_contraction(self):
         key = jrand.PRNGKey(42)
         xkey, ykey = jrand.split(key, 2)
@@ -41,67 +24,55 @@
         stres = stx * sty
 
         self.assertTrue(jnp.allclose(res, stres.val))
->>>>>>> 667ed732
-        
-    # def test_3d_dense_sparse_double_contraction(self):
-    #     key = jrand.PRNGKey(42)
-    #     xkey, ykey = jrand.split(key, 2)
-    #     x = jrand.normal(xkey, (3, 4))
-    #     _x = jnp.einsum("ij,ik->ijk", x, jnp.eye(3))
-    #     y = jrand.normal(ykey, (4, 3, 2))
-    #     res = jnp.einsum("ijk,jkl->il", _x, y)
-        
-    #     stx = SparseTensor([SparseDimension(0, 3, 0, 2)], 
-    #                     [DenseDimension(1, 4, 1), SparseDimension(2, 3, 0, 0)], x)
-    #     sty = SparseTensor([DenseDimension(0, 4, 0), DenseDimension(1, 3, 1)], 
-    #                     [DenseDimension(2, 2, 2)], y)
-    #     stres = stx * sty
-        
-<<<<<<< HEAD
-    #     self.assertTrue(jnp.all(res == stres.val))
-=======
+        
+    def test_3d_dense_sparse_double_contraction(self):
+        key = jrand.PRNGKey(42)
+        xkey, ykey = jrand.split(key, 2)
+        x = jrand.normal(xkey, (3, 4))
+        _x = jnp.einsum("ij,ik->ijk", x, jnp.eye(3))
+        y = jrand.normal(ykey, (4, 3, 2))
+        res = jnp.einsum("ijk,jkl->il", _x, y)
+        
+        stx = SparseTensor([SparseDimension(0, 3, 0, 2)], 
+                        [DenseDimension(1, 4, 1), SparseDimension(2, 3, 0, 0)], x)
+        sty = SparseTensor([DenseDimension(0, 4, 0), DenseDimension(1, 3, 1)], 
+                        [DenseDimension(2, 2, 2)], y)
+        stres = stx * sty
+        
         self.assertTrue(jnp.allclose(res, stres.val))
->>>>>>> 667ed732
-        
-    # def test_3d_dense_sparse_double_contraction_2nd(self):
-    #     key = jrand.PRNGKey(42)
-    #     xkey, ykey = jrand.split(key, 2)
-    #     x = jrand.normal(xkey, (3, 4, 5))
+        
+    def test_3d_dense_sparse_double_contraction_2nd(self):
+        key = jrand.PRNGKey(42)
+        xkey, ykey = jrand.split(key, 2)
+        x = jrand.normal(xkey, (3, 4, 5))
     
-    #     y = jrand.normal(ykey, (4, 5))
-    #     _y = jnp.einsum("ij,jk->ikj", jnp.eye(4), y)
-    #     res = jnp.einsum("ijk,jkl->il", x, _y)
-        
-    #     stx = SparseTensor([DenseDimension(0, 3, 0)], 
-    #                     [DenseDimension(1, 4, 1), DenseDimension(2, 5, 2)], x)
-    #     sty = SparseTensor([SparseDimension(0, 4, 0, 2), DenseDimension(1, 5, 1)], 
-    #                     [SparseDimension(2, 4, 0, 0)], y)
-    #     stres = stx * sty
-        
-<<<<<<< HEAD
-    #     self.assertTrue(jnp.all(res == stres.val))
-=======
+        y = jrand.normal(ykey, (4, 5))
+        _y = jnp.einsum("ij,jk->ikj", jnp.eye(4), y)
+        res = jnp.einsum("ijk,jkl->il", x, _y)
+        
+        stx = SparseTensor([DenseDimension(0, 3, 0)], 
+                        [DenseDimension(1, 4, 1), DenseDimension(2, 5, 2)], x)
+        sty = SparseTensor([SparseDimension(0, 4, 0, 2), DenseDimension(1, 5, 1)], 
+                        [SparseDimension(2, 4, 0, 0)], y)
+        stres = stx * sty
+        
         self.assertTrue(jnp.allclose(res, stres.val))
->>>>>>> 667ed732
-        
-    # def test_3d_dense_sparse_double_contraction_2nd(self):
-    #     key = jrand.PRNGKey(42)
-    #     xkey, ykey = jrand.split(key, 2)
-    #     x = jrand.normal(xkey, (3, 4, 5))
+        
+    def test_3d_dense_sparse_double_contraction_2nd(self):
+        key = jrand.PRNGKey(42)
+        xkey, ykey = jrand.split(key, 2)
+        x = jrand.normal(xkey, (3, 4, 5))
     
-    #     y = jrand.normal(ykey, (4, 5))
-    #     _y = jnp.einsum("ij,jk->ijk", y, jnp.eye(5),)
-    #     res = jnp.einsum("ijk,jkl->il", x, _y)
-        
-<<<<<<< HEAD
-    #     stx = SparseTensor([DenseDimension(0, 3, 0)], 
-    #                     [DenseDimension(1, 4, 1), DenseDimension(2, 5, 2)], x)
-    #     sty = SparseTensor([DenseDimension(0, 4, 0), SparseDimension(1, 5, 1, 2)], 
-    #                     [SparseDimension(2, 5, 1, 1)], y)
-    #     stres = stx * sty
-        
-    #     self.assertTrue(jnp.all(res == stres.val))
-=======
+        y = jrand.normal(ykey, (4, 5))
+        _y = jnp.einsum("ij,jk->ijk", y, jnp.eye(5),)
+        res = jnp.einsum("ijk,jkl->il", x, _y)
+        
+        stx = SparseTensor([DenseDimension(0, 3, 0)], 
+                        [DenseDimension(1, 4, 1), DenseDimension(2, 5, 2)], x)
+        sty = SparseTensor([DenseDimension(0, 4, 0), SparseDimension(1, 5, 1, 2)], 
+                        [SparseDimension(2, 5, 1, 1)], y)
+        stres = stx * sty
+        
         self.assertTrue(jnp.allclose(res, stres.val))
         
     def test_3d_double_dense_double_sparse_contraction(self):
@@ -113,30 +84,15 @@
         y = jrand.normal(ykey, (4, 3))
         _y = jnp.einsum("ij,jk->ijk", y, jnp.eye(3))
         res = jnp.einsum("ijk,jkl->il", _x, _y)
->>>>>>> 667ed732
-        
-    # def test_3d_dense_sparse_double_contraction_2nd(self):
-    #     key = jrand.PRNGKey(42)
-    #     xkey, ykey = jrand.split(key, 2)
-    #     x = jrand.normal(xkey, (3, 4))
-    #     _x = jnp.einsum("ij,ik->ijk", x, jnp.eye(3))
-    
-    #     y = jrand.normal(ykey, (4, 3))
-    #     _y = jnp.einsum("ij,jk->ijk", y, jnp.eye(3))
-    #     res = jnp.einsum("ijk,jkl->il", _x, _y)
-        
-    #     stx = SparseTensor([SparseDimension(0, 3, 0, 2)], 
-    #                     [DenseDimension(1, 4, 1), SparseDimension(2, 3, 0, 0)], x)
-    #     sty = SparseTensor([DenseDimension(0, 4, 0), SparseDimension(1, 3, 1, 2)], 
-    #                     [SparseDimension(2, 3, 1, 1)], y)
-    #     stres = stx * sty
-        
-<<<<<<< HEAD
-    #     self.assertTrue(jnp.all(res == stres.val))
-=======
+        
+        stx = SparseTensor([SparseDimension(0, 3, 0, 2)], 
+                        [DenseDimension(1, 4, 1), SparseDimension(2, 3, 0, 0)], x)
+        sty = SparseTensor([DenseDimension(0, 4, 0), SparseDimension(1, 3, 1, 2)], 
+                        [SparseDimension(2, 3, 1, 1)], y)
+        stres = stx * sty
+        
         iota = jnp.eye(5)
         self.assertTrue(jnp.allclose(res, stres.dense(iota)))
->>>>>>> 667ed732
         
     def test_3d_double_sparse_double_dense_contraction(self):
         key = jrand.PRNGKey(42)
