--- conflicted
+++ resolved
@@ -151,15 +151,9 @@
         # TODO investigate errors between gradients computed by vertex elimination
         # and errors computed through jax
         num_heads = 8
-<<<<<<< HEAD
         seq_len = 16*256
         embedding_dim = 16*512
         dk = 16*512//num_heads
-=======
-        seq_len = 1*256
-        embedding_dim = 1*512
-        dk = 1*512//num_heads
->>>>>>> 02b15b91
         
         def multiple_blocks(x, WQ1, WK1, WV1, WO1, W1, b1, W2, b2,
                             WQ2, WK2, WV2, WO2, W3, b3, W4, b4):
