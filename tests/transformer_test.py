--- conflicted
+++ resolved
@@ -298,17 +298,11 @@
         
     #     print(jax.make_jaxpr(transformer)(x, *weights))
         
-<<<<<<< HEAD
-        # print(jax.make_jaxpr(jacve(transformer, order="rev", argnums=argnums))(x, *weights))
-        deriv_fn = jax.jit(jacve(transformer, order="rev", argnums=argnums))
-        veres = deriv_fn(x, *weights)
-=======
     #     argnums = list(range(1, 18))
         
     #     # print(jax.make_jaxpr(jacve(transformer, order="rev", argnums=argnums))(x, *weights))
     #     deriv_fn = jax.jit(jacve(transformer, order="rev", argnums=argnums))
     #     veres = deriv_fn(x, *weights)
->>>>>>> 110416a2
 
     #     # print(jax.make_jaxpr(jax.jacrev(transformer, argnums=argnums))(x, *weights))
     #     jax_deriv_fn = jax.jit(jax.jacrev(transformer, argnums=argnums))
@@ -338,19 +332,6 @@
                 
     #     import time
         
-<<<<<<< HEAD
-        out = jax_deriv_fn(x, *weights)
-        st = time.time()
-        for i in range(500):
-            out = jax_deriv_fn(x, *weights)
-        print("jax time", time.time() - st)
-        
-        out = deriv_fn(x, *weights)
-        st = time.time()
-        for i in range(500):
-            out = deriv_fn(x, *weights)
-        print("graphax time", time.time() - st)
-=======
     #     out = jax_deriv_fn(x, *weights)
     #     st = time.time()
     #     for i in range(50):
@@ -362,7 +343,6 @@
     #     for i in range(50):
     #         out = deriv_fn(x, *weights)
     #     print("graphax time", time.time() - st)
->>>>>>> 110416a2
         
     #     self.assertTrue(tree_allclose(veres, revres))
             
